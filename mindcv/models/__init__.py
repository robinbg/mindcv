--- conflicted
+++ resolved
@@ -1,12 +1,7 @@
 """models init"""
 from . import layers, convnext, densenet, dpn, efficientnet, ghostnet, googlenet, inception_v3, inception_v4, mnasnet,\
-<<<<<<< HEAD
-    mobilenet_v1, mobilenet_v2, mobilenet_v3, model_factory, nasnet, pnasnet, registry, repvgg, res2net, resnet,\
-    rexnet, shufflenetv1, shufflenetv2, sknet, squeezenet, swin_transformer, vgg, xception, convit, vit, volo
-=======
     mobilenet_v1, mobilenet_v2, mobilenet_v3, model_factory, nasnet, pnasnet, registry, regnet, repvgg, res2net, resnet,\
     rexnet, shufflenetv1, shufflenetv2, sknet, squeezenet, swin_transformer, vgg, xception, convit, vit
->>>>>>> 3b0ce8b7
 
 __all__ = []
 __all__.extend(layers.__all__)
